--- conflicted
+++ resolved
@@ -9,12 +9,6 @@
 import java.security.cert.CertificateException;
 import java.util.ArrayList;
 
-<<<<<<< HEAD
-import hirs.data.persist.Digest;
-import hirs.data.persist.DigestAlgorithm;
-import hirs.data.persist.TPMMeasurementRecord;
-import hirs.data.persist.TpmWhiteListBaseline;
-=======
 import org.apache.commons.codec.DecoderException;
 import org.apache.commons.codec.binary.Hex;
 
@@ -23,7 +17,6 @@
 import hirs.data.persist.TPMMeasurementRecord;
 import hirs.data.persist.baseline.TpmWhiteListBaseline;
 import hirs.data.persist.enums.DigestAlgorithm;
->>>>>>> 7597fc87
 import hirs.tpm.eventlog.events.EvConstants;
 import hirs.tpm.eventlog.uefi.UefiConstants;
 import hirs.utils.HexUtils;
@@ -34,12 +27,8 @@
  */
 public final class TCGEventLog {
 
-<<<<<<< HEAD
-//    private static final Logger LOGGER = (Logger) LogManager.getLogger(TCGEventLog.class);
-=======
     /** Logger. */
     private static final Logger LOGGER = LogManager.getLogger(TCGEventLog.class);
->>>>>>> 7597fc87
     /** Name of the hash algorithm used to process the Event Log, default is SHA256.  */
     private String algorithm = "TPM_ALG_SHA256";
     /** Parsed event log array. */
@@ -191,34 +180,6 @@
     }
 
     /**
-     * Creates a TPM baseline using the expected PCR Values.
-     * Expected PCR Values were Calculated from the EventLog (RIM Support file).
-     *
-     * @param name name to call the TPM Baseline
-     * @return whitelist baseline
-     */
-    public TpmWhiteListBaseline createTPMBaseline(final String name) {
-        TpmWhiteListBaseline baseline = new TpmWhiteListBaseline(name);
-        TPMMeasurementRecord record;
-        String pcrValue;
-        for (int i = 0; i < PCR_COUNT; i++) {
-            if (algorithm.compareToIgnoreCase("TPM_ALG_SHA1") == 0) { // Log Was SHA1 Format
-                pcrValue = getExpectedPCRValue(i);
-                byte[] hexValue = HexUtils.hexStringToByteArray(pcrValue);
-                final Digest hash = new Digest(DigestAlgorithm.SHA1, hexValue);
-                record = new TPMMeasurementRecord(i, hash);
-            } else {  // Log was Crypto Agile, currently assumes SHA256
-                pcrValue = getExpectedPCRValue(i);
-                byte[] hexValue = HexUtils.hexStringToByteArray(pcrValue);
-                final Digest hash = new Digest(DigestAlgorithm.SHA256, hexValue);
-                record = new TPMMeasurementRecord(i, hash);
-            }
-            baseline.addToBaseline(record);
-        }
-        return baseline;
-    }
-
-    /**
      * Calculates the "Expected Values for TPM PCRs based upon Event digests in the Event Log.
      * Uses the algorithm and eventList passed into the constructor,
      */
