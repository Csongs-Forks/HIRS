package hirs.attestationca.service;

import java.io.IOException;
import java.security.KeyStore;
import java.security.KeyStoreException;
import java.security.NoSuchAlgorithmException;
import java.security.cert.CertificateException;

import hirs.data.persist.TPMMeasurementRecord;
import hirs.data.persist.SwidResource;
import hirs.validation.SupplyChainCredentialValidator;
import org.apache.logging.log4j.LogManager;
import org.apache.logging.log4j.Logger;
import org.springframework.beans.factory.annotation.Autowired;
import org.springframework.context.annotation.Import;
import org.springframework.stereotype.Service;
import java.util.ArrayList;
import java.util.Collections;
import java.util.HashSet;
import java.util.Iterator;
import java.util.List;
import java.util.Set;
import java.util.LinkedList;
import java.util.stream.Collectors;
import org.apache.logging.log4j.Level;
import hirs.appraiser.Appraiser;
import hirs.appraiser.SupplyChainAppraiser;
import hirs.data.persist.AppraisalStatus;
import hirs.data.persist.Device;
import hirs.data.persist.DeviceInfoReport;
import hirs.data.persist.SupplyChainPolicy;
import hirs.data.persist.SupplyChainValidation;
import hirs.data.persist.SupplyChainValidationSummary;
import hirs.data.persist.certificate.Certificate;
import hirs.data.persist.certificate.CertificateAuthorityCredential;
import hirs.data.persist.certificate.EndorsementCredential;
import hirs.data.persist.certificate.PlatformCredential;
import hirs.data.persist.certificate.IssuedAttestationCertificate;
import hirs.data.persist.ReferenceManifest;
import hirs.persist.AppraiserManager;
import hirs.persist.CertificateManager;
import hirs.persist.ReferenceManifestManager;
import hirs.persist.CertificateSelector;
import hirs.persist.CrudManager;
import hirs.persist.DBManagerException;
import hirs.persist.PersistenceConfiguration;
import hirs.persist.PolicyManager;
import hirs.validation.CredentialValidator;
import java.util.HashMap;
import java.util.Map;

import static hirs.data.persist.AppraisalStatus.Status.FAIL;
import static hirs.data.persist.AppraisalStatus.Status.PASS;

/**
 * The main executor of supply chain verification tasks. The
 * AbstractAttestationCertificateAuthority will feed it the PC, EC, other
 * relevant certificates, and serial numbers of the provisioning task, and it
 * will then manipulate the data as necessary, retrieve useful certs, and
 * arrange for actual validation by the SupplyChainValidator.
 */
@Service
@Import(PersistenceConfiguration.class)
public class SupplyChainValidationServiceImpl implements SupplyChainValidationService {

    private PolicyManager policyManager;
    private AppraiserManager appraiserManager;
    private ReferenceManifestManager referenceManifestManager;
    private CertificateManager certificateManager;
    private CredentialValidator supplyChainCredentialValidator;
    private CrudManager<SupplyChainValidationSummary> supplyChainValidatorSummaryManager;

    private static final Logger LOGGER
            = LogManager.getLogger(SupplyChainValidationServiceImpl.class);

    /**
     * Constructor.
     *
     * @param policyManager the policy manager
     * @param appraiserManager the appraiser manager
     * @param certificateManager the cert manager
     * @param referenceManifestManager the RIM manager
     * @param supplyChainValidatorSummaryManager the summary manager
     * @param supplyChainCredentialValidator the credential validator
     */
    @Autowired
    public SupplyChainValidationServiceImpl(final PolicyManager policyManager,
            final AppraiserManager appraiserManager,
            final CertificateManager certificateManager,
            final ReferenceManifestManager referenceManifestManager,
            final CrudManager<SupplyChainValidationSummary> supplyChainValidatorSummaryManager,
            final CredentialValidator supplyChainCredentialValidator) {
        this.policyManager = policyManager;
        this.appraiserManager = appraiserManager;
        this.certificateManager = certificateManager;
        this.referenceManifestManager = referenceManifestManager;
        this.supplyChainValidatorSummaryManager = supplyChainValidatorSummaryManager;
        this.supplyChainCredentialValidator = supplyChainCredentialValidator;
    }

    /**
     * The "main" method of supply chain validation. Takes the credentials from
     * an identity request and validates the supply chain in accordance to the
     * current supply chain policy.
     *
     * @param ec The endorsement credential from the identity request.
     * @param pcs The platform credentials from the identity request.
     * @param device The device to be validated.
     * @return A summary of the validation results.
     */
    @Override
    public SupplyChainValidationSummary validateSupplyChain(final EndorsementCredential ec,
            final Set<PlatformCredential> pcs,
            final Device device) {
        final Appraiser supplyChainAppraiser = appraiserManager.getAppraiser(
                SupplyChainAppraiser.NAME);
        SupplyChainPolicy policy = (SupplyChainPolicy) policyManager.getDefaultPolicy(
                supplyChainAppraiser);
        boolean acceptExpiredCerts = policy.isExpiredCertificateValidationEnabled();
        PlatformCredential baseCredential = null;
        String componentFailures = "";
        List<SupplyChainValidation> validations = new LinkedList<>();
        Map<PlatformCredential, SupplyChainValidation> deltaMapping = new HashMap<>();
        SupplyChainValidation platformScv = null;

        // Validate the Endorsement Credential
        if (policy.isEcValidationEnabled()) {
            validations.add(validateEndorsementCredential(ec, acceptExpiredCerts));
            // store the device with the credential
            if (ec != null) {
                ec.setDevice(device);
                this.certificateManager.update(ec);
            }
        }

        // Validate Platform Credential signatures
        if (policy.isPcValidationEnabled()) {
            // Ensure there are platform credentials to validate
            if (pcs == null || pcs.isEmpty()) {
                LOGGER.error("There were no Platform Credentials to validate.");
                validations.add(buildValidationRecord(
                        SupplyChainValidation.ValidationType.PLATFORM_CREDENTIAL,
                        AppraisalStatus.Status.FAIL,
                        "Platform credential(s) missing", null, Level.ERROR));
            } else {
                Iterator<PlatformCredential> it = pcs.iterator();
                while (it.hasNext()) {
                    PlatformCredential pc = it.next();
                    KeyStore trustedCa = getCaChain(pc);
                    platformScv = validatePlatformCredential(
                            pc, trustedCa, acceptExpiredCerts);

                    // check if this cert has been verified for multiple base
                    // associated with the serial number
                    if (pc != null) {
                        platformScv = validatePcPolicy(pc, platformScv,
                                deltaMapping, acceptExpiredCerts);

                        validations.add(platformScv);
                        validations.addAll(deltaMapping.values());

                        if (pc.isBase()) {
                            baseCredential = pc;
                        }
                        pc.setDevice(device);
                        this.certificateManager.update(pc);
                    }
                }
            }
        }

        // Validate Platform Credential attributes
        if (policy.isPcAttributeValidationEnabled()) {
            // Ensure there are platform credentials to validate
            if (pcs == null || pcs.isEmpty()) {
                LOGGER.error("There were no Platform Credentials to validate attributes.");
                validations.add(buildValidationRecord(
                        SupplyChainValidation.ValidationType.PLATFORM_CREDENTIAL,
                        AppraisalStatus.Status.FAIL,
                        "Platform credential(s) missing."
                        + " Cannot validate attributes",
                        null, Level.ERROR));
            } else {
                Iterator<PlatformCredential> it = pcs.iterator();
                while (it.hasNext()) {
                    PlatformCredential pc = it.next();
                    SupplyChainValidation attributeScv;

                    if (pc != null) {
                        if (pc.isDeltaChain()) {
                            // this check validates the delta changes and recompares
                            // the modified list to the original.
                            attributeScv = validateDeltaPlatformCredentialAttributes(
                                    pc, device.getDeviceInfo(),
                                    baseCredential, deltaMapping);
                        } else {
                            attributeScv = validatePlatformCredentialAttributes(
                                    pc, device.getDeviceInfo(), ec);
                        }

                        if (platformScv != null) {
                            // have to make sure the attribute validation isn't ignored and
                            // doesn't override general validation status
                            if (platformScv.getResult() == PASS
                                    && attributeScv.getResult() != PASS) {
                                // if the platform trust store validated but the attribute didn't
                                // replace
                                validations.remove(platformScv);
                                validations.add(attributeScv);
                            } else if ((platformScv.getResult() == PASS
                                    && attributeScv.getResult() == PASS)
                                    || (platformScv.getResult() != PASS
                                    && attributeScv.getResult() != PASS)) {
                                // if both trust store and attributes validated or failed
                                // combine messages
                                validations.remove(platformScv);
                                validations.add(new SupplyChainValidation(
                                        platformScv.getValidationType(),
                                        platformScv.getResult(),
                                        platformScv.getCertificatesUsed(),
                                        String.format("%s%n%s", platformScv.getMessage(),
                                                attributeScv.getMessage())));
                            }
                            componentFailures = attributeScv.getMessage();
                        }

                        pc.setDevice(device);
                        this.certificateManager.update(pc);
                    }
                }
            }
        }

        if (policy.isFirmwareValidationEnabled()) {
            // may need to associated with device to pull the correct info
            // compare tpm quote with what is pulled from RIM associated file
            IssuedAttestationCertificate attCert = IssuedAttestationCertificate
                    .select(this.certificateManager)
                    .byDeviceId(device.getId()).getCertificate();
            PlatformCredential pc = PlatformCredential
                    .select(this.certificateManager)
                    .byDeviceId(device.getId()).getCertificate();

            validations.add(validateFirmware(pc, attCert));
        }

        // Generate validation summary, save it, and return it.
        SupplyChainValidationSummary summary
                = new SupplyChainValidationSummary(device, validations);
        if (baseCredential != null) {
            baseCredential.setComponentFailures(componentFailures);
            this.certificateManager.update(baseCredential);
        }
        try {
            supplyChainValidatorSummaryManager.save(summary);
        } catch (DBManagerException ex) {
            LOGGER.error("Failed to save Supply chain summary", ex);
        }
        return summary;
    }

            /**
             * TDM: I need to compare the manufacturer id, name and model load
             * that RIM file and associated eventlog, pull that flag for sha 1
             * or 256 and then compare pcrs
             */

    /**
     * This method is a sub set of the validate supply chain method and focuses
     * on the specific multibase validation check for a delta chain. This method
     * also includes the check for delta certificate CA validation as well.
     *
     * @param pc The platform credential getting checked
     * @param platformScv The validation record
     * @return The validation record
     */
    private SupplyChainValidation validatePcPolicy(
            final PlatformCredential pc,
            final SupplyChainValidation platformScv,
            final Map<PlatformCredential, SupplyChainValidation> deltaMapping,
            final boolean acceptExpiredCerts) {
        SupplyChainValidation subPlatformScv = platformScv;

        if (pc != null) {
            // if not checked, update the map
            boolean result = checkForMultipleBaseCredentials(
                    pc.getPlatformSerial());
            // if it is, then update the SupplyChainValidation message and result
            if (result) {
                String message = "Multiple Base certificates found in chain.";
                if (!platformScv.getResult().equals(PASS)) {
                    message = String.format("%s,%n%s", platformScv.getMessage(), message);
                }
                subPlatformScv = buildValidationRecord(
                        SupplyChainValidation.ValidationType.PLATFORM_CREDENTIAL,
                        AppraisalStatus.Status.FAIL,
                        message, pc, Level.ERROR);
            }

            // only do check if this is a base certificate
            if (pc.isBase()) {
                // Grab all certs associated with this platform chain
                List<PlatformCredential> chainCertificates = PlatformCredential
                        .select(certificateManager)
                        .byBoardSerialNumber(pc.getPlatformSerial())
                        .getCertificates().stream().collect(Collectors.toList());

                SupplyChainValidation deltaScv;
                KeyStore trustedCa;
                // verify that the deltas trust chain is valid.
                for (PlatformCredential delta : chainCertificates) {
                    if (delta != null && !delta.isBase()) {
                        trustedCa = getCaChain(delta);
                        deltaScv = validatePlatformCredential(
                                delta, trustedCa, acceptExpiredCerts);
                        deltaMapping.put(delta, deltaScv);
                    }
                }
            }
        }
        return subPlatformScv;
    }
    private static final int IMA_TEN = 9;

    private SupplyChainValidation validateFirmware(final PlatformCredential pc,
            final IssuedAttestationCertificate attCert) {

        ReferenceManifest rim = null;
        String[] baseline = new String[Integer.SIZE];
        Level level = Level.ERROR;
        AppraisalStatus fwStatus;

        if (attCert != null) {
            String[] pcrsSet = attCert.getPcrValues().split("\\+");
            String[] pcrs1 = pcrsSet[0].split("\\n");
            String[] pcrs256 = pcrsSet[1].split("\\n");

            rim = ReferenceManifest.select(
                    this.referenceManifestManager)
                    .byManufacturer(pc.getManufacturer())
                    .getRIM();

            if (rim == null) {
                fwStatus = new AppraisalStatus(FAIL, String.format("Firmware validation failed: "
                        + "No associated RIM file could be found for %s",
                        pc.getManufacturer()));
            } else {
                StringBuilder sb = new StringBuilder();
                fwStatus = new AppraisalStatus(PASS,
                        SupplyChainCredentialValidator.FIRMWARE_VALID);
<<<<<<< HEAD
                String failureMsg = "Firmware validation failed: PCR %d does not"
=======
                String failureMsg = "Firmware validation failed: PCR %s does not"
>>>>>>> 49e4ce4d
                        + " match%n";

                List<SwidResource> swids = rim.parseResource();
                for (SwidResource swid : swids) {
                    baseline = swid.getPcrValues()
                            .toArray(new String[swid.getPcrValues().size()]);
                }

<<<<<<< HEAD
                int imaValue = IMA_TEN;
                if (baseline[0].length() == pcrs1[0].length()) {
                    for (int i = 0; i <= TPMMeasurementRecord.MAX_PCR_ID; i++) {
                        if (i != imaValue) {
                            if (!baseline[i].equals(pcrs1[i])) {
                                sb.append(String.format(failureMsg, i));
                                break;
                            }
=======
                String pcrNum;
                String pcrValue;
                if (baseline[0].length() == TPMMeasurementRecord.SHA_BYTE_LENGTH) {
                    for (int i = 0; i <= TPMMeasurementRecord.MAX_PCR_ID; i++) {
                        pcrNum = pcrs1[i + 1].split(":")[0].trim();
                        pcrValue = pcrs1[i + 1].split(":")[1].trim();
                        if (!baseline[i].equals(pcrValue)) {
                            sb.append(String.format(failureMsg, pcrNum));
>>>>>>> 49e4ce4d
                        }
                    }
                } else if (baseline[0].length() == TPMMeasurementRecord.SHA_256_BYTE_LENGTH) {
                    for (int i = 0; i <= TPMMeasurementRecord.MAX_PCR_ID; i++) {
<<<<<<< HEAD
                        if (i != imaValue) {
                            if (!baseline[i].equals(pcrs256[i])) {
                                sb.append(String.format(failureMsg, i));
                                break;
                            }
=======
                        pcrNum = pcrs256[i + 1].split(":")[0].trim();
                        pcrValue = pcrs256[i + 1].split(":")[1].trim();
                        if (!baseline[i].equals(pcrValue)) {
                            sb.append(String.format(failureMsg, pcrNum));
>>>>>>> 49e4ce4d
                        }
                    }
                }
                if (sb.length() > 0) {
                    level = Level.ERROR;
                    fwStatus = new AppraisalStatus(FAIL, sb.toString());
                } else {
                    level = Level.INFO;
                }
            }
        } else {
            fwStatus = new AppraisalStatus(FAIL, "Associated Issued Attestation"
                    + " Certificate can not be found.");
        }

        return buildValidationRecord(SupplyChainValidation.ValidationType.FIRMWARE,
                fwStatus.getAppStatus(), fwStatus.getMessage(), pc, level);
    }

    private SupplyChainValidation validateEndorsementCredential(final EndorsementCredential ec,
            final boolean acceptExpiredCerts) {
        final SupplyChainValidation.ValidationType validationType
                = SupplyChainValidation.ValidationType.ENDORSEMENT_CREDENTIAL;
        LOGGER.info("Validating endorsement credential");
        if (ec == null) {
            LOGGER.error("No endorsement credential to validate");
            return buildValidationRecord(validationType,
                    AppraisalStatus.Status.FAIL, "Endorsement credential is missing",
                    null, Level.ERROR);
        }

        KeyStore ecStore = getCaChain(ec);
        AppraisalStatus result = supplyChainCredentialValidator.
                validateEndorsementCredential(ec, ecStore, acceptExpiredCerts);
        switch (result.getAppStatus()) {
            case PASS:
                return buildValidationRecord(validationType, PASS,
                        result.getMessage(), ec, Level.INFO);
            case FAIL:
                return buildValidationRecord(validationType, AppraisalStatus.Status.FAIL,
                        result.getMessage(), ec, Level.WARN);
            case ERROR:
            default:
                return buildValidationRecord(validationType, AppraisalStatus.Status.ERROR,
                        result.getMessage(), ec, Level.ERROR);
        }
    }

    private SupplyChainValidation validatePlatformCredential(final PlatformCredential pc,
            final KeyStore trustedCertificateAuthority,
            final boolean acceptExpiredCerts) {
        final SupplyChainValidation.ValidationType validationType
                = SupplyChainValidation.ValidationType.PLATFORM_CREDENTIAL;

        if (pc == null) {
            LOGGER.error("No platform credential to validate");
            return buildValidationRecord(validationType,
                    AppraisalStatus.Status.FAIL, "Empty Platform credential", null, Level.ERROR);
        }
        LOGGER.info("Validating Platform Credential");
        AppraisalStatus result = supplyChainCredentialValidator.validatePlatformCredential(pc,
                trustedCertificateAuthority, acceptExpiredCerts);
        switch (result.getAppStatus()) {
            case PASS:
                return buildValidationRecord(validationType, PASS,
                        result.getMessage(), pc, Level.INFO);
            case FAIL:
                return buildValidationRecord(validationType, AppraisalStatus.Status.FAIL,
                        result.getMessage(), pc, Level.WARN);
            case ERROR:
            default:
                return buildValidationRecord(validationType, AppraisalStatus.Status.ERROR,
                        result.getMessage(), pc, Level.ERROR);
        }
    }

    private SupplyChainValidation validatePlatformCredentialAttributes(final PlatformCredential pc,
            final DeviceInfoReport deviceInfoReport,
            final EndorsementCredential ec) {
        final SupplyChainValidation.ValidationType validationType
                = SupplyChainValidation.ValidationType.PLATFORM_CREDENTIAL;

        if (pc == null) {
            LOGGER.error("No platform credential to validate");
            return buildValidationRecord(validationType,
                    AppraisalStatus.Status.FAIL, "Platform credential is missing",
                    null, Level.ERROR);
        }
        LOGGER.info("Validating platform credential attributes");
        AppraisalStatus result = supplyChainCredentialValidator.
                validatePlatformCredentialAttributes(pc, deviceInfoReport, ec);
        switch (result.getAppStatus()) {
            case PASS:
                return buildValidationRecord(validationType, PASS,
                        result.getMessage(), pc, Level.INFO);
            case FAIL:
                return buildValidationRecord(validationType, AppraisalStatus.Status.FAIL,
                        result.getMessage(), pc, Level.WARN);
            case ERROR:
            default:
                return buildValidationRecord(validationType, AppraisalStatus.Status.ERROR,
                        result.getMessage(), pc, Level.ERROR);
        }
    }

    private SupplyChainValidation validateDeltaPlatformCredentialAttributes(
            final PlatformCredential delta,
            final DeviceInfoReport deviceInfoReport,
            final PlatformCredential base,
            final Map<PlatformCredential, SupplyChainValidation> deltaMapping) {
        final SupplyChainValidation.ValidationType validationType
                = SupplyChainValidation.ValidationType.PLATFORM_CREDENTIAL;

        if (delta == null) {
            LOGGER.error("No delta certificate to validate");
            return buildValidationRecord(validationType,
                    AppraisalStatus.Status.FAIL, "Delta platform certificate is missing",
                    null, Level.ERROR);
        }
        LOGGER.info("Validating delta platform certificate attributes");
        AppraisalStatus result = supplyChainCredentialValidator.
                validateDeltaPlatformCredentialAttributes(delta, deviceInfoReport,
                        base, deltaMapping);
        switch (result.getAppStatus()) {
            case PASS:
                return buildValidationRecord(validationType, PASS,
                        result.getMessage(), delta, Level.INFO);
            case FAIL:
                return buildValidationRecord(validationType, AppraisalStatus.Status.FAIL,
                        result.getMessage(), delta, Level.WARN);
            case ERROR:
            default:
                return buildValidationRecord(validationType, AppraisalStatus.Status.ERROR,
                        result.getMessage(), delta, Level.ERROR);
        }
    }

    /**
     * Creates a supply chain validation record and logs the validation message
     * at the specified log level.
     *
     * @param validationType the type of validation
     * @param result the appraisal status
     * @param message the validation message to include in the summary and log
     * @param certificate the certificate associated with the validation
     * @param logLevel the log level
     * @return a SupplyChainValidation
     */
    private SupplyChainValidation buildValidationRecord(
            final SupplyChainValidation.ValidationType validationType,
            final AppraisalStatus.Status result, final String message,
            final Certificate certificate, final Level logLevel) {

        List<Certificate> certificateList = new ArrayList<>();
        if (certificate != null) {
            certificateList.add(certificate);
        }

        LOGGER.log(logLevel, message);
        return new SupplyChainValidation(validationType, result, certificateList, message);
    }

    /**
     * This method is used to retrieve the entire CA chain (up to a trusted
     * self-signed certificate) for the given certificate. This method will look
     * up CA certificates that have a matching issuer organization as the given
     * certificate, and will perform that operation recursively until all
     * certificates for all relevant organizations have been retrieved. For that
     * reason, the returned set of certificates may be larger than the the
     * single trust chain for the queried certificate, but is guaranteed to
     * include the trust chain if it exists in this class' CertificateManager.
     * Returns the certificate authority credentials in a KeyStore.
     *
     * @param credential the credential whose CA chain should be retrieved
     * @return A keystore containing all relevant CA credentials to the given
     * certificate's organization or null if the keystore can't be assembled
     */
    public KeyStore getCaChain(final Certificate credential) {
        KeyStore caKeyStore = null;
        try {
            caKeyStore = caCertSetToKeystore(getCaChainRec(credential, Collections.emptySet()));
        } catch (KeyStoreException | IOException e) {
            LOGGER.error("Unable to assemble CA keystore", e);
        }
        return caKeyStore;
    }

    /**
     * This is a recursive method which is used to retrieve the entire CA chain
     * (up to a trusted self-signed certificate) for the given certificate. This
     * method will look up CA certificates that have a matching issuer
     * organization as the given certificate, and will perform that operation
     * recursively until all certificates for all relevant organizations have
     * been retrieved. For that reason, the returned set of certificates may be
     * larger than the the single trust chain for the queried certificate, but
     * is guaranteed to include the trust chain if it exists in this class'
     * CertificateManager.
     *
     * Implementation notes: 1. Queries for CA certs with a subject org matching
     * the given (argument's) issuer org 2. Add that org to
     * queriedOrganizations, so we don't search for that organization again 3.
     * For each returned CA cert, add that cert to the result set, and recurse
     * with that as the argument (to go up the chain), if and only if we haven't
     * already queried for that organization (which prevents infinite loops on
     * certs with an identical subject and issuer org)
     *
     * @param credential the credential whose CA chain should be retrieved
     * @param previouslyQueriedOrganizations a list of organizations to refrain
     * from querying
     * @return a Set containing all relevant CA credentials to the given
     * certificate's organization
     */
    private Set<CertificateAuthorityCredential> getCaChainRec(
            final Certificate credential,
            final Set<String> previouslyQueriedOrganizations
    ) {
        CertificateSelector<CertificateAuthorityCredential> caSelector
                = CertificateAuthorityCredential.select(certificateManager)
                .bySubjectOrganization(credential.getIssuerOrganization());
        Set<CertificateAuthorityCredential> certAuthsWithMatchingOrg = caSelector.getCertificates();

        Set<String> queriedOrganizations = new HashSet<>(previouslyQueriedOrganizations);
        queriedOrganizations.add(credential.getIssuerOrganization());

        HashSet<CertificateAuthorityCredential> caCreds = new HashSet<>();
        for (CertificateAuthorityCredential cred : certAuthsWithMatchingOrg) {
            caCreds.add(cred);
            if (!queriedOrganizations.contains(cred.getIssuerOrganization())) {
                caCreds.addAll(getCaChainRec(cred, queriedOrganizations));
            }
        }
        return caCreds;
    }

    private KeyStore caCertSetToKeystore(final Set<CertificateAuthorityCredential> certs)
            throws KeyStoreException, IOException {
        KeyStore keyStore = KeyStore.getInstance("JKS");
        try {
            keyStore.load(null, "".toCharArray());
            for (Certificate cert : certs) {
                keyStore.setCertificateEntry(cert.getId().toString(), cert.getX509Certificate());
            }
        } catch (IOException | CertificateException | NoSuchAlgorithmException e) {
            throw new IOException("Could not create and populate keystore", e);
        }

        return keyStore;
    }

    private boolean checkForMultipleBaseCredentials(final String platformSerialNumber) {
        boolean multiple = false;
        PlatformCredential baseCredential = null;

        if (platformSerialNumber != null) {
            List<PlatformCredential> chainCertificates = PlatformCredential
                    .select(certificateManager)
                    .byBoardSerialNumber(platformSerialNumber)
                    .getCertificates().stream().collect(Collectors.toList());

            for (PlatformCredential pc : chainCertificates) {
                if (baseCredential != null && pc.isBase()) {
                    multiple = true;
                } else if (pc.isBase()) {
                    baseCredential = pc;
                }
            }
        }

        return multiple;
    }
}<|MERGE_RESOLUTION|>--- conflicted
+++ resolved
@@ -259,12 +259,6 @@
         return summary;
     }
 
-            /**
-             * TDM: I need to compare the manufacturer id, name and model load
-             * that RIM file and associated eventlog, pull that flag for sha 1
-             * or 256 and then compare pcrs
-             */
-
     /**
      * This method is a sub set of the validate supply chain method and focuses
      * on the specific multibase validation check for a delta chain. This method
@@ -348,11 +342,7 @@
                 StringBuilder sb = new StringBuilder();
                 fwStatus = new AppraisalStatus(PASS,
                         SupplyChainCredentialValidator.FIRMWARE_VALID);
-<<<<<<< HEAD
-                String failureMsg = "Firmware validation failed: PCR %d does not"
-=======
                 String failureMsg = "Firmware validation failed: PCR %s does not"
->>>>>>> 49e4ce4d
                         + " match%n";
 
                 List<SwidResource> swids = rim.parseResource();
@@ -361,41 +351,27 @@
                             .toArray(new String[swid.getPcrValues().size()]);
                 }
 
-<<<<<<< HEAD
                 int imaValue = IMA_TEN;
-                if (baseline[0].length() == pcrs1[0].length()) {
-                    for (int i = 0; i <= TPMMeasurementRecord.MAX_PCR_ID; i++) {
-                        if (i != imaValue) {
-                            if (!baseline[i].equals(pcrs1[i])) {
-                                sb.append(String.format(failureMsg, i));
-                                break;
-                            }
-=======
                 String pcrNum;
                 String pcrValue;
                 if (baseline[0].length() == TPMMeasurementRecord.SHA_BYTE_LENGTH) {
                     for (int i = 0; i <= TPMMeasurementRecord.MAX_PCR_ID; i++) {
                         pcrNum = pcrs1[i + 1].split(":")[0].trim();
                         pcrValue = pcrs1[i + 1].split(":")[1].trim();
-                        if (!baseline[i].equals(pcrValue)) {
-                            sb.append(String.format(failureMsg, pcrNum));
->>>>>>> 49e4ce4d
+                        if (i != imaValue) {
+                            if (!baseline[i].equals(pcrValue)) {
+                                sb.append(String.format(failureMsg, pcrNum));
+                            }
                         }
                     }
                 } else if (baseline[0].length() == TPMMeasurementRecord.SHA_256_BYTE_LENGTH) {
                     for (int i = 0; i <= TPMMeasurementRecord.MAX_PCR_ID; i++) {
-<<<<<<< HEAD
-                        if (i != imaValue) {
-                            if (!baseline[i].equals(pcrs256[i])) {
-                                sb.append(String.format(failureMsg, i));
-                                break;
-                            }
-=======
                         pcrNum = pcrs256[i + 1].split(":")[0].trim();
                         pcrValue = pcrs256[i + 1].split(":")[1].trim();
-                        if (!baseline[i].equals(pcrValue)) {
-                            sb.append(String.format(failureMsg, pcrNum));
->>>>>>> 49e4ce4d
+                        if (i != imaValue) {
+                            if (!baseline[i].equals(pcrValue)) {
+                                sb.append(String.format(failureMsg, pcrNum));
+                            }
                         }
                     }
                 }
