package hirs.attestationca.service;

import java.io.ByteArrayInputStream;
import java.io.IOException;
import java.security.KeyStore;
import java.security.KeyStoreException;
import java.security.NoSuchAlgorithmException;
import java.security.cert.CertificateException;

import hirs.data.persist.BaseReferenceManifest;
import hirs.data.persist.EventLogMeasurements;
import hirs.data.persist.SupportReferenceManifest;
import hirs.data.persist.SwidResource;
import hirs.data.persist.TPMMeasurementRecord;
import hirs.data.persist.PCRPolicy;
import hirs.data.persist.ArchivableEntity;
import hirs.tpm.eventlog.TCGEventLog;
import hirs.tpm.eventlog.TpmPcrEvent;
import hirs.utils.ReferenceManifestValidator;
import hirs.validation.SupplyChainCredentialValidator;
import org.apache.logging.log4j.LogManager;
import org.apache.logging.log4j.Logger;
import org.springframework.beans.factory.annotation.Autowired;
import org.springframework.context.annotation.Import;
import org.springframework.stereotype.Service;

import java.util.ArrayList;
import java.util.Collections;
import java.util.HashSet;
import java.util.Iterator;
import java.util.List;
import java.util.Set;
import java.util.LinkedList;
import java.util.UUID;
import java.util.stream.Collectors;

import org.apache.logging.log4j.Level;
import hirs.appraiser.Appraiser;
import hirs.appraiser.SupplyChainAppraiser;
import hirs.data.persist.AppraisalStatus;
import hirs.data.persist.Device;
import hirs.data.persist.DeviceInfoReport;
import hirs.data.persist.SupplyChainPolicy;
import hirs.data.persist.SupplyChainValidation;
import hirs.data.persist.SupplyChainValidationSummary;
import hirs.data.persist.certificate.Certificate;
import hirs.data.persist.certificate.CertificateAuthorityCredential;
import hirs.data.persist.certificate.EndorsementCredential;
import hirs.data.persist.certificate.PlatformCredential;
import hirs.data.persist.ReferenceManifest;
import hirs.persist.AppraiserManager;
import hirs.persist.CertificateManager;
import hirs.persist.ReferenceManifestManager;
import hirs.persist.CertificateSelector;
import hirs.persist.CrudManager;
import hirs.persist.DBManagerException;
import hirs.persist.PersistenceConfiguration;
import hirs.persist.PolicyManager;
import hirs.validation.CredentialValidator;

import java.util.HashMap;
import java.util.Map;

import static hirs.data.persist.AppraisalStatus.Status.FAIL;
import static hirs.data.persist.AppraisalStatus.Status.PASS;

/**
 * The main executor of supply chain verification tasks. The
 * AbstractAttestationCertificateAuthority will feed it the PC, EC, other
 * relevant certificates, and serial numbers of the provisioning task, and it
 * will then manipulate the data as necessary, retrieve useful certs, and
 * arrange for actual validation by the SupplyChainValidator.
 */
@Service
@Import(PersistenceConfiguration.class)
public class SupplyChainValidationServiceImpl implements SupplyChainValidationService {

    private PolicyManager policyManager;
    private AppraiserManager appraiserManager;
    private ReferenceManifestManager referenceManifestManager;
    private CertificateManager certificateManager;
    private CredentialValidator supplyChainCredentialValidator;
    private CrudManager<SupplyChainValidationSummary> supplyChainValidatorSummaryManager;

    private static final Logger LOGGER
            = LogManager.getLogger(SupplyChainValidationServiceImpl.class);

    /**
     * Constructor.
     *
     * @param policyManager                      the policy manager
     * @param appraiserManager                   the appraiser manager
     * @param certificateManager                 the cert manager
     * @param referenceManifestManager           the RIM manager
     * @param supplyChainValidatorSummaryManager the summary manager
     * @param supplyChainCredentialValidator     the credential validator
     */
    @Autowired
    public SupplyChainValidationServiceImpl(final PolicyManager policyManager,
           final AppraiserManager appraiserManager, final CertificateManager certificateManager,
           final ReferenceManifestManager referenceManifestManager,
           final CrudManager<SupplyChainValidationSummary> supplyChainValidatorSummaryManager,
           final CredentialValidator supplyChainCredentialValidator) {
        this.policyManager = policyManager;
        this.appraiserManager = appraiserManager;
        this.certificateManager = certificateManager;
        this.referenceManifestManager = referenceManifestManager;
        this.supplyChainValidatorSummaryManager = supplyChainValidatorSummaryManager;
        this.supplyChainCredentialValidator = supplyChainCredentialValidator;
    }

    /**
     * The "main" method of supply chain validation. Takes the credentials from
     * an identity request and validates the supply chain in accordance to the
     * current supply chain policy.
     *
     * @param ec     The endorsement credential from the identity request.
     * @param pcs    The platform credentials from the identity request.
     * @param device The device to be validated.
     * @return A summary of the validation results.
     */
    @Override
    @SuppressWarnings("methodlength")
    public SupplyChainValidationSummary validateSupplyChain(final EndorsementCredential ec,
                                                            final Set<PlatformCredential> pcs,
                                                            final Device device) {
        final Appraiser supplyChainAppraiser = appraiserManager.getAppraiser(
                SupplyChainAppraiser.NAME);
        SupplyChainPolicy policy = (SupplyChainPolicy) policyManager.getDefaultPolicy(
                supplyChainAppraiser);
        boolean acceptExpiredCerts = policy.isExpiredCertificateValidationEnabled();
        PlatformCredential baseCredential = null;
        String componentFailures = "";
        List<SupplyChainValidation> validations = new LinkedList<>();
        Map<PlatformCredential, SupplyChainValidation> deltaMapping = new HashMap<>();
        SupplyChainValidation platformScv = null;
        LOGGER.info("Validating supply chain.");

        // Validate the Endorsement Credential
        if (policy.isEcValidationEnabled()) {
            validations.add(validateEndorsementCredential(ec, acceptExpiredCerts));
            // store the device with the credential
            if (ec != null) {
                ec.setDevice(device);
                this.certificateManager.update(ec);
            }
        }

        // Validate Platform Credential signatures
        if (policy.isPcValidationEnabled()) {
            // Ensure there are platform credentials to validate
            if (pcs == null || pcs.isEmpty()) {
                LOGGER.error("There were no Platform Credentials to validate.");
                validations.add(buildValidationRecord(
                        SupplyChainValidation.ValidationType.PLATFORM_CREDENTIAL,
                        AppraisalStatus.Status.FAIL,
                        "Platform credential(s) missing", null, Level.ERROR));
            } else {
                Iterator<PlatformCredential> it = pcs.iterator();
                while (it.hasNext()) {
                    PlatformCredential pc = it.next();
                    KeyStore trustedCa = getCaChain(pc);
                    platformScv = validatePlatformCredential(
                            pc, trustedCa, acceptExpiredCerts);

                    // check if this cert has been verified for multiple base
                    // associated with the serial number
                    if (pc != null) {
                        platformScv = validatePcPolicy(pc, platformScv,
                                deltaMapping, acceptExpiredCerts);

                        validations.add(platformScv);
                        validations.addAll(deltaMapping.values());

                        if (pc.isBase()) {
                            baseCredential = pc;
                        }
                        pc.setDevice(device);
                        this.certificateManager.update(pc);
                    }
                }
            }
        }

        // Validate Platform Credential attributes
        if (policy.isPcAttributeValidationEnabled()) {
            // Ensure there are platform credentials to validate
            if (pcs == null || pcs.isEmpty()) {
                LOGGER.error("There were no Platform Credentials to validate attributes.");
                validations.add(buildValidationRecord(
                        SupplyChainValidation.ValidationType.PLATFORM_CREDENTIAL,
                        AppraisalStatus.Status.FAIL,
                        "Platform credential(s) missing."
                                + " Cannot validate attributes",
                        null, Level.ERROR));
            } else {
                Iterator<PlatformCredential> it = pcs.iterator();
                while (it.hasNext()) {
                    PlatformCredential pc = it.next();
                    SupplyChainValidation attributeScv;

                    if (pc != null) {
                        if (pc.isDeltaChain()) {
                            // this check validates the delta changes and recompares
                            // the modified list to the original.
                            attributeScv = validateDeltaPlatformCredentialAttributes(
                                    pc, device.getDeviceInfo(),
                                    baseCredential, deltaMapping);
                        } else {
                            attributeScv = validatePlatformCredentialAttributes(
                                    pc, device.getDeviceInfo(), ec);
                        }

                        if (platformScv != null) {
                            // have to make sure the attribute validation isn't ignored and
                            // doesn't override general validation status
                            if (platformScv.getResult() == PASS
                                    && attributeScv.getResult() != PASS) {
                                // if the platform trust store validated but the attribute didn't
                                // replace
                                validations.remove(platformScv);
                                validations.add(attributeScv);
                            } else if ((platformScv.getResult() == PASS
                                    && attributeScv.getResult() == PASS)
                                    || (platformScv.getResult() != PASS
                                    && attributeScv.getResult() != PASS)) {
                                // if both trust store and attributes validated or failed
                                // combine messages
                                validations.remove(platformScv);
                                List<ArchivableEntity> aes = new ArrayList<>();
                                for (Certificate cert : platformScv.getCertificatesUsed()) {
                                    aes.add(cert);
                                }
                                validations.add(new SupplyChainValidation(
                                        platformScv.getValidationType(),
                                        platformScv.getResult(), aes,
                                        String.format("%s%n%s", platformScv.getMessage(),
                                                attributeScv.getMessage())));
                            }
                            componentFailures = attributeScv.getMessage();
                        }

                        pc.setDevice(device);
                        this.certificateManager.update(pc);
                    }
                }
            }
        }

        if (policy.isFirmwareValidationEnabled()) {
            // may need to associated with device to pull the correct info
            // compare tpm quote with what is pulled from RIM associated file
            validations.add(validateFirmware(device, policy.getPcrPolicy()));
        }

        // Generate validation summary, save it, and return it.
        SupplyChainValidationSummary summary
                = new SupplyChainValidationSummary(device, validations);
        if (baseCredential != null) {
            baseCredential.setComponentFailures(componentFailures);
            this.certificateManager.update(baseCredential);
        }
        try {
            supplyChainValidatorSummaryManager.save(summary);
        } catch (DBManagerException ex) {
            LOGGER.error("Failed to save Supply Chain summary", ex);
        }

        return summary;
    }

    /**
     * This method is a sub set of the validate supply chain method and focuses
     * on the specific multibase validation check for a delta chain. This method
     * also includes the check for delta certificate CA validation as well.
     *
     * @param pc          The platform credential getting checked
     * @param platformScv The validation record
     * @return The validation record
     */
    private SupplyChainValidation validatePcPolicy(
            final PlatformCredential pc,
            final SupplyChainValidation platformScv,
            final Map<PlatformCredential, SupplyChainValidation> deltaMapping,
            final boolean acceptExpiredCerts) {
        SupplyChainValidation subPlatformScv = platformScv;

        if (pc != null) {
            // if not checked, update the map
            boolean result = checkForMultipleBaseCredentials(
                    pc.getPlatformSerial());
            // if it is, then update the SupplyChainValidation message and result
            if (result) {
                String message = "Multiple Base certificates found in chain.";
                if (!platformScv.getResult().equals(PASS)) {
                    message = String.format("%s,%n%s", platformScv.getMessage(), message);
                }
                subPlatformScv = buildValidationRecord(
                        SupplyChainValidation.ValidationType.PLATFORM_CREDENTIAL,
                        AppraisalStatus.Status.FAIL,
                        message, pc, Level.ERROR);
            }

            // only do check if this is a base certificate
            if (pc.isBase()) {
                // Grab all certs associated with this platform chain
                List<PlatformCredential> chainCertificates = PlatformCredential
                        .select(certificateManager)
                        .byBoardSerialNumber(pc.getPlatformSerial())
                        .getCertificates().stream().collect(Collectors.toList());

                SupplyChainValidation deltaScv;
                KeyStore trustedCa;
                // verify that the deltas trust chain is valid.
                for (PlatformCredential delta : chainCertificates) {
                    if (delta != null && !delta.isBase()) {
                        trustedCa = getCaChain(delta);
                        deltaScv = validatePlatformCredential(
                                delta, trustedCa, acceptExpiredCerts);
                        deltaMapping.put(delta, deltaScv);
                    }
                }
            }
        }
        return subPlatformScv;
    }

    @SuppressWarnings("methodlength")
    private SupplyChainValidation validateFirmware(final Device device,
                                                   final PCRPolicy pcrPolicy) {

        boolean passed = true;
        String[] baseline = new String[Integer.SIZE];
        Level level = Level.ERROR;
        AppraisalStatus fwStatus = null;
        String manufacturer = device.getDeviceInfo()
                .getHardwareInfo().getManufacturer();
        ReferenceManifest validationObject = null;
        ReferenceManifest baseReferenceManifest = null;
        ReferenceManifest supportReferenceManifest = null;
        ReferenceManifest measurement = null;

        baseReferenceManifest = BaseReferenceManifest.select(referenceManifestManager)
                .byManufacturer(manufacturer).getRIM();
        supportReferenceManifest = SupportReferenceManifest.select(referenceManifestManager)
                .byManufacturer(manufacturer).getRIM();
        List<SwidResource> resources =
                ((BaseReferenceManifest) baseReferenceManifest).parseResource();
        measurement = EventLogMeasurements.select(referenceManifestManager)
                .byManufacturer(manufacturer).includeArchived().getRIM();

        validationObject = baseReferenceManifest;
        String failedString = "";
        if (baseReferenceManifest == null) {
            failedString = "Base Reference Integrity Manifest%n";
            passed = false;
        }
        if (supportReferenceManifest == null) {
            failedString += "Support Reference Integrity Manifest%n";
            passed = false;
        }
        if (measurement == null) {
            failedString += "Bios measurement";
            passed = false;
        }

        if (passed) {
            fwStatus = new AppraisalStatus(PASS,
                    SupplyChainCredentialValidator.FIRMWARE_VALID);

            // verify signatures
            ReferenceManifestValidator referenceManifestValidator =
                            new ReferenceManifestValidator(
                                    new ByteArrayInputStream(baseReferenceManifest.getRimBytes()));

            for (SwidResource swidRes : resources) {
                if (swidRes.getName().equals(supportReferenceManifest.getFileName())) {
                    referenceManifestValidator.validateSupportRimHash(
                            supportReferenceManifest.getRimBytes(), swidRes.getHashValue());
                }
            }

            if (!referenceManifestValidator.isSignatureValid()) {
                passed = false;
                fwStatus = new AppraisalStatus(FAIL,
                        "Firmware validation failed: Signature validation "
                                + "failed for Base RIM.");
            }

            if (passed && !referenceManifestValidator.isSupportRimValid()) {
                passed = false;
                fwStatus = new AppraisalStatus(FAIL,
                        "Firmware validation failed: Hash validation "
                                + "failed for Support RIM.");
            }

            if (passed) {
                TCGEventLog logProcessor;
                try {
                    logProcessor = new TCGEventLog(supportReferenceManifest.getRimBytes());
                    baseline = logProcessor.getExpectedPCRValues();
                } catch (CertificateException cEx) {
                    LOGGER.error(cEx);
                } catch (NoSuchAlgorithmException noSaEx) {
                    LOGGER.error(noSaEx);
                } catch (IOException ioEx) {
                    LOGGER.error(ioEx);
                }

                // part 1 of firmware validation check: PCR baseline match
                pcrPolicy.setBaselinePcrs(baseline);

                if (baseline.length > 0) {
                    String pcrContent = "";
                    pcrContent = new String(device.getDeviceInfo().getTPMInfo().getPcrValues());

                    if (pcrContent.isEmpty()) {
                        fwStatus = new AppraisalStatus(FAIL,
                                "Firmware validation failed: Client did not "
                                        + "provide pcr values.");
                        LOGGER.warn(String.format(
                                "Firmware validation failed: Client (%s) did not "
                                        + "provide pcr values.", device.getName()));
                    } else {
<<<<<<< HEAD
                        StringBuilder sb = pcrPolicy.validatePcrs(storedPcrs);
                        if (sb.length() > 0) {
                            validationObject = supportReferenceManifest;
                            level = Level.ERROR;
                            fwStatus = new AppraisalStatus(FAIL, sb.toString());
=======
                        // we have a full set of PCR values
                        int algorithmLength = baseline[0].length();
                        String[] storedPcrs = buildStoredPcrs(pcrContent, algorithmLength);

                        if (storedPcrs[0].isEmpty()) {
                            // validation fail
                            fwStatus = new AppraisalStatus(FAIL,
                                    "Firmware validation failed: "
                                            + "Client provided PCR "
                                            + "values are not the same algorithm "
                                            + "as associated RIM.");
>>>>>>> f063151a
                        } else {
                            StringBuilder sb = pcrPolicy.validatePcrs(storedPcrs);
                            if (sb.length() > 0) {
                                level = Level.ERROR;
                                fwStatus = new AppraisalStatus(FAIL, sb.toString());
                            } else {
                                level = Level.INFO;
                            }
                        }
                        // part 2 of firmware validation check: bios measurements
                        // vs baseline tcg event log
                        // find the measurement
                        TCGEventLog tcgEventLog;
                        TCGEventLog tcgMeasurementLog;
                        LinkedList<TpmPcrEvent> tpmPcrEvents = new LinkedList<>();
                        try {
                            if (measurement.getPlatformManufacturer().equals(manufacturer)) {
                                tcgMeasurementLog = new TCGEventLog(measurement.getRimBytes());
                                tcgEventLog = new TCGEventLog(
                                        supportReferenceManifest.getRimBytes());
                                for (TpmPcrEvent tpe : tcgEventLog.getEventList()) {
                                    if (!tpe.eventCompare(
                                            tcgMeasurementLog.getEventByNumber(
                                                    tpe.getEventNumber()))) {
                                        tpmPcrEvents.add(tpe);
                                    }
                                }
                            }
                        } catch (CertificateException cEx) {
                            LOGGER.error(cEx);
                        } catch (NoSuchAlgorithmException noSaEx) {
                            LOGGER.error(noSaEx);
                        } catch (IOException ioEx) {
                            LOGGER.error(ioEx);
                        }

<<<<<<< HEAD
                    if (!tpmPcrEvents.isEmpty()) {
                        StringBuilder sb = new StringBuilder();
                        validationObject = measurement;
                        for (TpmPcrEvent tpe : tpmPcrEvents) {
                            sb.append(String.format("Event %s - %s%n",
                                    tpe.getEventNumber(),
                                    tpe.getEventTypeStr()));
                        }
                        if (fwStatus.getAppStatus().equals(FAIL)) {
                            fwStatus = new AppraisalStatus(FAIL, String.format("%s%n%s",
                                    fwStatus.getMessage(), sb.toString()));
                        } else {
                            fwStatus = new AppraisalStatus(FAIL, sb.toString());
=======
                        if (!tpmPcrEvents.isEmpty()) {
                            StringBuilder sb = new StringBuilder();
                            for (TpmPcrEvent tpe : tpmPcrEvents) {
                                sb.append(String.format("Event %s - %s%n",
                                        tpe.getEventNumber(),
                                        tpe.getEventTypeStr()));
                            }
                            if (fwStatus.getAppStatus().equals(FAIL)) {
                                fwStatus = new AppraisalStatus(FAIL, String.format("%s%n%s",
                                        fwStatus.getMessage(), sb.toString()));
                            } else {
                                fwStatus = new AppraisalStatus(FAIL, sb.toString());
                            }
>>>>>>> f063151a
                        }
                    }
                } else {
                    fwStatus = new AppraisalStatus(FAIL, "The RIM baseline could not be found.");
                }
            }
        } else {
            fwStatus = new AppraisalStatus(FAIL, String.format("Firmware Validation failed: "
                    + "%s for %s can not be found", failedString, manufacturer));
        }

        return buildValidationRecord(SupplyChainValidation.ValidationType.FIRMWARE,
                fwStatus.getAppStatus(), fwStatus.getMessage(), validationObject, level);
    }

    /**
     * A supplemental method that handles validating just the quote post main validation.
     *
     * @param device the associated device.
     * @return True if validation is successful, false otherwise.
     */
    @Override
    public SupplyChainValidationSummary validateQuote(final Device device) {
        final Appraiser supplyChainAppraiser = appraiserManager.getAppraiser(
                SupplyChainAppraiser.NAME);
        SupplyChainPolicy policy = (SupplyChainPolicy) policyManager.getDefaultPolicy(
                supplyChainAppraiser);
        SupplyChainValidation quoteScv = null;
        SupplyChainValidationSummary summary = null;
        Level level = Level.ERROR;
        AppraisalStatus fwStatus = new AppraisalStatus(FAIL,
                SupplyChainCredentialValidator.FIRMWARE_VALID);
        SupportReferenceManifest sRim = null;

        // check if the policy is enabled
        if (policy.isFirmwareValidationEnabled()) {
            String[] baseline = new String[Integer.SIZE];
            String manufacturer = device.getDeviceInfo()
                    .getHardwareInfo().getManufacturer();

            try {
                sRim = SupportReferenceManifest.select(
                        this.referenceManifestManager)
                        .byManufacturer(manufacturer).getRIM();

                if (sRim == null) {
                    fwStatus = new AppraisalStatus(FAIL,
                            String.format("Firmware Quote validation failed: "
                                            + "No associated RIM file could be found for %s",
                                    manufacturer));
                } else {
                    baseline = sRim.getExpectedPCRList();
                    String pcrContent = new String(device.getDeviceInfo()
                            .getTPMInfo().getPcrValues());
                    String[] storedPcrs = buildStoredPcrs(pcrContent, baseline[0].length());
                    PCRPolicy pcrPolicy = policy.getPcrPolicy();
                    pcrPolicy.setBaselinePcrs(baseline);
                    // grab the quote
                    byte[] hash = device.getDeviceInfo().getTPMInfo().getTpmQuoteHash();
                    if (pcrPolicy.validateQuote(hash, storedPcrs)) {
                        level = Level.INFO;
                        fwStatus = new AppraisalStatus(PASS,
                                SupplyChainCredentialValidator.FIRMWARE_VALID);
                        fwStatus.setMessage("Firmware validation of TPM Quote successful.");

                    } else {
                        fwStatus.setMessage("Firmware validation of TPM Quote failed."
                                + "\nPCR hash and Quote hash do not match.");
                    }
                }
            } catch (Exception ex) {
                LOGGER.error(ex);
            }

            quoteScv = buildValidationRecord(SupplyChainValidation
                            .ValidationType.FIRMWARE,
                    fwStatus.getAppStatus(), fwStatus.getMessage(), sRim, level);

            // Generate validation summary, save it, and return it.
            List<SupplyChainValidation> validations = new ArrayList<>();
            SupplyChainValidationSummary previous
                    = this.supplyChainValidatorSummaryManager.get(
                    UUID.fromString(device.getSummaryId()));
            for (SupplyChainValidation scv : previous.getValidations()) {
                if (scv.getValidationType() != SupplyChainValidation.ValidationType.FIRMWARE) {
                    validations.add(buildValidationRecord(scv.getValidationType(),
                            scv.getResult(), scv.getMessage(),
                            scv.getCertificatesUsed().get(0), Level.INFO));
                }
            }
            validations.add(quoteScv);
            previous.archive();
            supplyChainValidatorSummaryManager.update(previous);
            summary = new SupplyChainValidationSummary(device, validations);

            // try removing the supply chain validation as well and resaving that
            try {
                supplyChainValidatorSummaryManager.save(summary);
            } catch (DBManagerException ex) {
                LOGGER.error("Failed to save Supply Chain Summary", ex);
            }
        }

        return summary;
    }

    private SupplyChainValidation validateEndorsementCredential(final EndorsementCredential ec,
                                                                final boolean acceptExpiredCerts) {
        final SupplyChainValidation.ValidationType validationType
                = SupplyChainValidation.ValidationType.ENDORSEMENT_CREDENTIAL;
        LOGGER.info("Validating endorsement credential");
        if (ec == null) {
            LOGGER.error("No endorsement credential to validate");
            return buildValidationRecord(validationType,
                    AppraisalStatus.Status.FAIL, "Endorsement credential is missing",
                    null, Level.ERROR);
        }

        KeyStore ecStore = getCaChain(ec);
        AppraisalStatus result = supplyChainCredentialValidator.
                validateEndorsementCredential(ec, ecStore, acceptExpiredCerts);
        switch (result.getAppStatus()) {
            case PASS:
                return buildValidationRecord(validationType, PASS,
                        result.getMessage(), ec, Level.INFO);
            case FAIL:
                return buildValidationRecord(validationType, AppraisalStatus.Status.FAIL,
                        result.getMessage(), ec, Level.WARN);
            case ERROR:
            default:
                return buildValidationRecord(validationType, AppraisalStatus.Status.ERROR,
                        result.getMessage(), ec, Level.ERROR);
        }
    }

    private SupplyChainValidation validatePlatformCredential(final PlatformCredential pc,
             final KeyStore trustedCertificateAuthority, final boolean acceptExpiredCerts) {
        final SupplyChainValidation.ValidationType validationType
                = SupplyChainValidation.ValidationType.PLATFORM_CREDENTIAL;

        if (pc == null) {
            LOGGER.error("No platform credential to validate");
            return buildValidationRecord(validationType,
                    AppraisalStatus.Status.FAIL, "Empty Platform credential", null, Level.ERROR);
        }
        LOGGER.info("Validating Platform Credential");
        AppraisalStatus result = supplyChainCredentialValidator.validatePlatformCredential(pc,
                trustedCertificateAuthority, acceptExpiredCerts);
        switch (result.getAppStatus()) {
            case PASS:
                return buildValidationRecord(validationType, PASS,
                        result.getMessage(), pc, Level.INFO);
            case FAIL:
                return buildValidationRecord(validationType, AppraisalStatus.Status.FAIL,
                        result.getMessage(), pc, Level.WARN);
            case ERROR:
            default:
                return buildValidationRecord(validationType, AppraisalStatus.Status.ERROR,
                        result.getMessage(), pc, Level.ERROR);
        }
    }

    private SupplyChainValidation validatePlatformCredentialAttributes(
            final PlatformCredential pc, final DeviceInfoReport deviceInfoReport,
            final EndorsementCredential ec) {
        final SupplyChainValidation.ValidationType validationType
                = SupplyChainValidation.ValidationType.PLATFORM_CREDENTIAL;

        if (pc == null) {
            LOGGER.error("No platform credential to validate");
            return buildValidationRecord(validationType,
                    AppraisalStatus.Status.FAIL, "Platform credential is missing",
                    null, Level.ERROR);
        }
        LOGGER.info("Validating platform credential attributes");
        AppraisalStatus result = supplyChainCredentialValidator.
                validatePlatformCredentialAttributes(pc, deviceInfoReport, ec);
        switch (result.getAppStatus()) {
            case PASS:
                return buildValidationRecord(validationType, PASS,
                        result.getMessage(), pc, Level.INFO);
            case FAIL:
                return buildValidationRecord(validationType, AppraisalStatus.Status.FAIL,
                        result.getMessage(), pc, Level.WARN);
            case ERROR:
            default:
                return buildValidationRecord(validationType, AppraisalStatus.Status.ERROR,
                        result.getMessage(), pc, Level.ERROR);
        }
    }

    private SupplyChainValidation validateDeltaPlatformCredentialAttributes(
            final PlatformCredential delta,
            final DeviceInfoReport deviceInfoReport,
            final PlatformCredential base,
            final Map<PlatformCredential, SupplyChainValidation> deltaMapping) {
        final SupplyChainValidation.ValidationType validationType
                = SupplyChainValidation.ValidationType.PLATFORM_CREDENTIAL;

        if (delta == null) {
            LOGGER.error("No delta certificate to validate");
            return buildValidationRecord(validationType,
                    AppraisalStatus.Status.FAIL, "Delta platform certificate is missing",
                    null, Level.ERROR);
        }
        LOGGER.info("Validating delta platform certificate attributes");
        AppraisalStatus result = supplyChainCredentialValidator.
                validateDeltaPlatformCredentialAttributes(delta, deviceInfoReport,
                        base, deltaMapping);
        switch (result.getAppStatus()) {
            case PASS:
                return buildValidationRecord(validationType, PASS,
                        result.getMessage(), delta, Level.INFO);
            case FAIL:
                return buildValidationRecord(validationType, AppraisalStatus.Status.FAIL,
                        result.getMessage(), delta, Level.WARN);
            case ERROR:
            default:
                return buildValidationRecord(validationType, AppraisalStatus.Status.ERROR,
                        result.getMessage(), delta, Level.ERROR);
        }
    }

    /**
     * Creates a supply chain validation record and logs the validation message
     * at the specified log level.
     *
     * @param validationType   the type of validation
     * @param result           the appraisal status
     * @param message          the validation message to include in the summary and log
     * @param archivableEntity the archivableEntity associated with the
     *                         validation
     * @param logLevel         the log level
     * @return a SupplyChainValidation
     */
    private SupplyChainValidation buildValidationRecord(
            final SupplyChainValidation.ValidationType validationType,
            final AppraisalStatus.Status result, final String message,
            final ArchivableEntity archivableEntity, final Level logLevel) {
        List<ArchivableEntity> aeList = new ArrayList<>();
        if (archivableEntity != null) {
            aeList.add(archivableEntity);
        }

        LOGGER.log(logLevel, message);
        return new SupplyChainValidation(validationType, result, aeList, message);
    }

    /**
     * This method is used to retrieve the entire CA chain (up to a trusted
     * self-signed certificate) for the given certificate. This method will look
     * up CA certificates that have a matching issuer organization as the given
     * certificate, and will perform that operation recursively until all
     * certificates for all relevant organizations have been retrieved. For that
     * reason, the returned set of certificates may be larger than the the
     * single trust chain for the queried certificate, but is guaranteed to
     * include the trust chain if it exists in this class' CertificateManager.
     * Returns the certificate authority credentials in a KeyStore.
     *
     * @param credential the credential whose CA chain should be retrieved
     * @return A keystore containing all relevant CA credentials to the given
     * certificate's organization or null if the keystore can't be assembled
     */
    public KeyStore getCaChain(final Certificate credential) {
        KeyStore caKeyStore = null;
        try {
            caKeyStore = caCertSetToKeystore(getCaChainRec(credential, Collections.emptySet()));
        } catch (KeyStoreException | IOException e) {
            LOGGER.error("Unable to assemble CA keystore", e);
        }
        return caKeyStore;
    }

    /**
     * This is a recursive method which is used to retrieve the entire CA chain
     * (up to a trusted self-signed certificate) for the given certificate. This
     * method will look up CA certificates that have a matching issuer
     * organization as the given certificate, and will perform that operation
     * recursively until all certificates for all relevant organizations have
     * been retrieved. For that reason, the returned set of certificates may be
     * larger than the the single trust chain for the queried certificate, but
     * is guaranteed to include the trust chain if it exists in this class'
     * CertificateManager.
     * <p>
     * Implementation notes: 1. Queries for CA certs with a subject org matching
     * the given (argument's) issuer org 2. Add that org to
     * queriedOrganizations, so we don't search for that organization again 3.
     * For each returned CA cert, add that cert to the result set, and recurse
     * with that as the argument (to go up the chain), if and only if we haven't
     * already queried for that organization (which prevents infinite loops on
     * certs with an identical subject and issuer org)
     *
     * @param credential                     the credential whose CA chain should be retrieved
     * @param previouslyQueriedOrganizations a list of organizations to refrain
     *                                       from querying
     * @return a Set containing all relevant CA credentials to the given
     * certificate's organization
     */
    private Set<CertificateAuthorityCredential> getCaChainRec(
            final Certificate credential,
            final Set<String> previouslyQueriedOrganizations
    ) {
        CertificateSelector<CertificateAuthorityCredential> caSelector
                = CertificateAuthorityCredential.select(certificateManager)
                .bySubjectOrganization(credential.getIssuerOrganization());
        Set<CertificateAuthorityCredential> certAuthsWithMatchingOrg = caSelector.getCertificates();

        Set<String> queriedOrganizations = new HashSet<>(previouslyQueriedOrganizations);
        queriedOrganizations.add(credential.getIssuerOrganization());

        HashSet<CertificateAuthorityCredential> caCreds = new HashSet<>();
        for (CertificateAuthorityCredential cred : certAuthsWithMatchingOrg) {
            caCreds.add(cred);
            if (!queriedOrganizations.contains(cred.getIssuerOrganization())) {
                caCreds.addAll(getCaChainRec(cred, queriedOrganizations));
            }
        }
        return caCreds;
    }

    private KeyStore caCertSetToKeystore(final Set<CertificateAuthorityCredential> certs)
            throws KeyStoreException, IOException {
        KeyStore keyStore = KeyStore.getInstance("JKS");
        try {
            keyStore.load(null, "".toCharArray());
            for (Certificate cert : certs) {
                keyStore.setCertificateEntry(cert.getId().toString(), cert.getX509Certificate());
            }
        } catch (IOException | CertificateException | NoSuchAlgorithmException e) {
            throw new IOException("Could not create and populate keystore", e);
        }

        return keyStore;
    }

    private boolean checkForMultipleBaseCredentials(final String platformSerialNumber) {
        boolean multiple = false;
        PlatformCredential baseCredential = null;

        if (platformSerialNumber != null) {
            List<PlatformCredential> chainCertificates = PlatformCredential
                    .select(certificateManager)
                    .byBoardSerialNumber(platformSerialNumber)
                    .getCertificates().stream().collect(Collectors.toList());

            for (PlatformCredential pc : chainCertificates) {
                if (baseCredential != null && pc.isBase()) {
                    multiple = true;
                } else if (pc.isBase()) {
                    baseCredential = pc;
                }
            }
        }

        return multiple;
    }

    private String[] buildStoredPcrs(final String pcrContent, final int algorithmLength) {
        // we have a full set of PCR values
        String[] pcrSet = pcrContent.split("\\n");
        String[] storedPcrs = new String[TPMMeasurementRecord.MAX_PCR_ID + 1];

        // we need to scroll through the entire list until we find
        // a matching hash length
        int offset = 1;

        for (int i = 0; i < pcrSet.length; i++) {
            if (pcrSet[i].contains("sha")) {
                // entered a new set, check size
                if (pcrSet[i + offset].split(":")[1].trim().length()
                        == algorithmLength) {
                    // found the matching set
                    for (int j = 0; j <= TPMMeasurementRecord.MAX_PCR_ID; j++) {
                        storedPcrs[j] = pcrSet[++i].split(":")[1].trim();
                    }
                    break;
                }
            }
        }

        return storedPcrs;
    }
}<|MERGE_RESOLUTION|>--- conflicted
+++ resolved
@@ -96,11 +96,12 @@
      * @param supplyChainCredentialValidator     the credential validator
      */
     @Autowired
-    public SupplyChainValidationServiceImpl(final PolicyManager policyManager,
-           final AppraiserManager appraiserManager, final CertificateManager certificateManager,
-           final ReferenceManifestManager referenceManifestManager,
-           final CrudManager<SupplyChainValidationSummary> supplyChainValidatorSummaryManager,
-           final CredentialValidator supplyChainCredentialValidator) {
+    public SupplyChainValidationServiceImpl(
+            final PolicyManager policyManager, final AppraiserManager appraiserManager,
+            final CertificateManager certificateManager,
+            final ReferenceManifestManager referenceManifestManager,
+            final CrudManager<SupplyChainValidationSummary> supplyChainValidatorSummaryManager,
+            final CredentialValidator supplyChainCredentialValidator) {
         this.policyManager = policyManager;
         this.appraiserManager = appraiserManager;
         this.certificateManager = certificateManager;
@@ -328,7 +329,6 @@
     @SuppressWarnings("methodlength")
     private SupplyChainValidation validateFirmware(final Device device,
                                                    final PCRPolicy pcrPolicy) {
-
         boolean passed = true;
         String[] baseline = new String[Integer.SIZE];
         Level level = Level.ERROR;
@@ -370,8 +370,8 @@
 
             // verify signatures
             ReferenceManifestValidator referenceManifestValidator =
-                            new ReferenceManifestValidator(
-                                    new ByteArrayInputStream(baseReferenceManifest.getRimBytes()));
+                    new ReferenceManifestValidator(
+                            new ByteArrayInputStream(baseReferenceManifest.getRimBytes()));
 
             for (SwidResource swidRes : resources) {
                 if (swidRes.getName().equals(supportReferenceManifest.getFileName())) {
@@ -422,13 +422,6 @@
                                 "Firmware validation failed: Client (%s) did not "
                                         + "provide pcr values.", device.getName()));
                     } else {
-<<<<<<< HEAD
-                        StringBuilder sb = pcrPolicy.validatePcrs(storedPcrs);
-                        if (sb.length() > 0) {
-                            validationObject = supportReferenceManifest;
-                            level = Level.ERROR;
-                            fwStatus = new AppraisalStatus(FAIL, sb.toString());
-=======
                         // we have a full set of PCR values
                         int algorithmLength = baseline[0].length();
                         String[] storedPcrs = buildStoredPcrs(pcrContent, algorithmLength);
@@ -440,10 +433,10 @@
                                             + "Client provided PCR "
                                             + "values are not the same algorithm "
                                             + "as associated RIM.");
->>>>>>> f063151a
                         } else {
                             StringBuilder sb = pcrPolicy.validatePcrs(storedPcrs);
                             if (sb.length() > 0) {
+                                validationObject = supportReferenceManifest;
                                 level = Level.ERROR;
                                 fwStatus = new AppraisalStatus(FAIL, sb.toString());
                             } else {
@@ -477,23 +470,9 @@
                             LOGGER.error(ioEx);
                         }
 
-<<<<<<< HEAD
-                    if (!tpmPcrEvents.isEmpty()) {
-                        StringBuilder sb = new StringBuilder();
-                        validationObject = measurement;
-                        for (TpmPcrEvent tpe : tpmPcrEvents) {
-                            sb.append(String.format("Event %s - %s%n",
-                                    tpe.getEventNumber(),
-                                    tpe.getEventTypeStr()));
-                        }
-                        if (fwStatus.getAppStatus().equals(FAIL)) {
-                            fwStatus = new AppraisalStatus(FAIL, String.format("%s%n%s",
-                                    fwStatus.getMessage(), sb.toString()));
-                        } else {
-                            fwStatus = new AppraisalStatus(FAIL, sb.toString());
-=======
                         if (!tpmPcrEvents.isEmpty()) {
                             StringBuilder sb = new StringBuilder();
+                            validationObject = measurement;
                             for (TpmPcrEvent tpe : tpmPcrEvents) {
                                 sb.append(String.format("Event %s - %s%n",
                                         tpe.getEventNumber(),
@@ -505,7 +484,6 @@
                             } else {
                                 fwStatus = new AppraisalStatus(FAIL, sb.toString());
                             }
->>>>>>> f063151a
                         }
                     }
                 } else {
@@ -641,8 +619,9 @@
         }
     }
 
-    private SupplyChainValidation validatePlatformCredential(final PlatformCredential pc,
-             final KeyStore trustedCertificateAuthority, final boolean acceptExpiredCerts) {
+    private SupplyChainValidation validatePlatformCredential(
+            final PlatformCredential pc,
+            final KeyStore trustedCertificateAuthority, final boolean acceptExpiredCerts) {
         final SupplyChainValidation.ValidationType validationType
                 = SupplyChainValidation.ValidationType.PLATFORM_CREDENTIAL;
 
